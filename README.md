
[![CircleCI](https://circleci.com/gh/MissiaL/hikvision-client.svg?style=svg)](https://circleci.com/gh/MissiaL/hikvision-client)


# Python Library for Hikvision Cameras


Simple and easy to use library for working with video equipment from Hikvision.

## Install

```bash
pip install hikvisionapi
```

## Examples

There are two formats for receiving a response:


```python
from hikvisionapi import Client

cam = Client('http://192.168.0.2', 'admin', 'admin')


# Dict response (default)
response = cam.System.deviceInfo(method='get')

response == {
    u'DeviceInfo': {
        u'@version': u'2.0',
        '...':'...'
        }
    }


# xml text response
response = cam.System.deviceInfo(method='get', present='text')

response == '''<?xml version="1.0" encoding="UTF-8" ?>
        <DeviceInfo version="1.0" xmlns="http://www.hikvision.com/ver20/XMLSchema">
        <deviceName>HIKVISION</deviceName>
        </DeviceInfo>'''
```

Hints:


```python
# to get the channel info
motion_detection_info = cam.System.Video.inputs.channels[1].motionDetection(method='get')


# to send data to device:
xml = cam.System.deviceInfo(method='get', present='text')
cam.System.deviceInfo(method='put', data=xml)


# to get events (motion, etc..)
# Increase timeout if you want to wait for the event to be received
cam = Client('http://192.168.0.2', 'admin', 'Password', timeout=30)
cam.count_events = 2 # The number of events we want to retrieve (default = 1)
<<<<<<< HEAD
response = cam.Event.notification.alertStream(method='get', type='stream')

response == [{
    u'EventNotificationAlert':{
        u'@version': u'2.0',
        u'@xmlns': u'http://www.hikvision.com/ver20/XMLSchema',
        u'activePostCount': u'0',
        u'channelID': u'1',
        u'dateTime': u'2018-03-21T15:49:02+08:00',
        u'eventDescription': u'videoloss alarm',
        u'eventState': u'inactive',
        u'eventType': u'videoloss'
        }
   }]
   

# to get opaque data type and write to file
response = cam.System.configurationData(method='get', type='opaque_data')
with open('my_file', 'wb') as f:
    for chunk in response.iter_content(chunk_size=1024): 
        if chunk:
            f.write(chunk)  
=======
response = cam.Event.notification.alertStream(method='get')

response == [{u'EventNotificationAlert':
                             {u'@version': u'2.0',
                              u'@xmlns': u'http://www.hikvision.com/ver20/XMLSchema',
                              u'activePostCount': u'0',
                              u'channelID': u'1',
                              u'dateTime': u'2018-03-21T15:49:02+08:00',
                              u'eventDescription': u'videoloss alarm',
                              u'eventState': u'inactive',
                              u'eventType': u'videoloss'
                             }
                   }]

# Alternative solution to get events
cam = Client('http://192.168.0.2', 'admin', 'Password', timeout=1)
while True:
    try:
        response = cam.Event.notification.alertStream(method='get')
        if response:
            print response
    except:
        pass
>>>>>>> 8d9bcabe
```

## How to run the tests


```bash
pipenv install --dev
pipenv run pytest
pipenv run pytest --cov-report html --cov hikvisionapi # to get coverage report in ./htmlcov/

# or you can get into the virtual env with:
pipenv shell
pytest
```
<|MERGE_RESOLUTION|>--- conflicted
+++ resolved
@@ -46,7 +46,6 @@
 
 Hints:
 
-
 ```python
 # to get the channel info
 motion_detection_info = cam.System.Video.inputs.channels[1].motionDetection(method='get')
@@ -61,7 +60,6 @@
 # Increase timeout if you want to wait for the event to be received
 cam = Client('http://192.168.0.2', 'admin', 'Password', timeout=30)
 cam.count_events = 2 # The number of events we want to retrieve (default = 1)
-<<<<<<< HEAD
 response = cam.Event.notification.alertStream(method='get', type='stream')
 
 response == [{
@@ -76,7 +74,16 @@
         u'eventType': u'videoloss'
         }
    }]
-   
+
+# Alternative solution to get events
+cam = Client('http://192.168.0.2', 'admin', 'Password', timeout=1)
+while True:
+    try:
+        response = cam.Event.notification.alertStream(method='get', type='stream')
+        if response:
+            print response
+    except Exception:
+        pass
 
 # to get opaque data type and write to file
 response = cam.System.configurationData(method='get', type='opaque_data')
@@ -84,31 +91,6 @@
     for chunk in response.iter_content(chunk_size=1024): 
         if chunk:
             f.write(chunk)  
-=======
-response = cam.Event.notification.alertStream(method='get')
-
-response == [{u'EventNotificationAlert':
-                             {u'@version': u'2.0',
-                              u'@xmlns': u'http://www.hikvision.com/ver20/XMLSchema',
-                              u'activePostCount': u'0',
-                              u'channelID': u'1',
-                              u'dateTime': u'2018-03-21T15:49:02+08:00',
-                              u'eventDescription': u'videoloss alarm',
-                              u'eventState': u'inactive',
-                              u'eventType': u'videoloss'
-                             }
-                   }]
-
-# Alternative solution to get events
-cam = Client('http://192.168.0.2', 'admin', 'Password', timeout=1)
-while True:
-    try:
-        response = cam.Event.notification.alertStream(method='get')
-        if response:
-            print response
-    except:
-        pass
->>>>>>> 8d9bcabe
 ```
 
 ## How to run the tests
